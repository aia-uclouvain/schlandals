--- conflicted
+++ resolved
@@ -67,11 +67,7 @@
     /// Memory limit, in megabytes, when running a search over a sub-problem
     mlimit: u64,
     /// Cache used in the compilation to store the nodes associated with each sub-problem
-<<<<<<< HEAD
-    compilation_cache: FxHashMap<CacheKey, Option<NodeIndex>>,
-=======
     compilation_cache: FxHashMap<CacheKey, NodeIndex>,
->>>>>>> 47686591
     /// Cache used during the search to store bounds associated with sub-problems
     search_cache: FxHashMap<CacheKey, SearchCacheEntry>,
     /// Statistics gathered during the solving
@@ -80,13 +76,10 @@
     timeout: u64,
     /// Start time of the solver
     start: Instant,
-<<<<<<< HEAD
-=======
     /// Product of the weight of the variables set to true during propagation
     preproc_in: Option<Float>,
     /// Probability of removed interpretation during propagation
     preproc_out: Option<f64>,
->>>>>>> 47686591
 }
 
 impl<B: BranchingDecision, const S: bool> Solver<B, S> {
@@ -100,11 +93,7 @@
         mlimit: u64,
         epsilon: f64,
         timeout: u64,
-<<<<<<< HEAD
-        ) -> Self {
-=======
     ) -> Self {
->>>>>>> 47686591
         Self {
             problem,
             state,
@@ -118,11 +107,8 @@
             statistics: Statistics::default(),
             timeout,
             start: Instant::now(),
-<<<<<<< HEAD
-=======
             preproc_in: None,
             preproc_out: None,
->>>>>>> 47686591
         }
     }
 
@@ -137,41 +123,12 @@
 
 impl<B: BranchingDecision, const S: bool> Solver<B, S> {
 
-<<<<<<< HEAD
-    /// Solves the problem represented by this solver using a DPLL-search based method.
-    pub fn search(&mut self) -> ProblemSolution {
-        self.start = Instant::now();
-        self.propagator.init(self.graph.number_clauses());
-        // First, let's preprocess the problem
-        let mut preprocessor = Preprocessor::new(&mut self.graph, &mut self.state, &mut *self.branching_heuristic, &mut self.propagator, &mut self.component_extractor);
-        let preproc = preprocessor.preprocess(false);
-        if preproc.is_none() {
-            return ProblemSolution::Err(Error::Unsat);
-        }
-        let preproc_in = preproc.unwrap();
-        let preproc_out = 1.0 - self.graph.distributions_iter().map(|d| {
-            self.graph[d].remaining(&self.state)
-        }).product::<f64>();
-
-        // Init the various structures
-        self.branching_heuristic.init(&self.graph, &self.state);
-        self.propagator.set_forced();
-        match self.solve_components(ComponentIndex(0),1, (1.0 + self.epsilon).powf(2.0)) {
-            Some((solution, _)) => {
-                let (p_in, p_out) = solution.bounds();
-                let lb = p_in * preproc_in.clone();
-                let ub: Float = 1.0 - (preproc_out + p_out * preproc_in);
-                let proba = (lb*ub).sqrt();
-                self.statistics.print();
-                ProblemSolution::Ok(proba)
-            },
-            None => ProblemSolution::Err(Error::Timeout),
-=======
     pub fn do_discrepancy_iteration(&mut self, discrepancy: usize) -> Solution {
         if self.preproc_in.is_none() {
             self.start = Instant::now();
             self.propagator.init(self.problem.number_clauses());
             // First, let's preprocess the problem
+            self.state.save_state();
             let mut preprocessor = Preprocessor::new(&mut self.problem, &mut self.state, &mut self.propagator, &mut self.component_extractor);
             let preproc = preprocessor.preprocess();
             if preproc.is_none() {
@@ -182,6 +139,7 @@
                 self.problem[d].remaining(&self.state)
             }).product::<f64>());
             self.problem.clear_after_preprocess(&mut self.state);
+            self.state.restore_state();
             if self.problem.number_clauses() == 0 {
                 let lb = self.preproc_in.clone().unwrap();
                 let ub = f128!(1.0 - self.preproc_out.unwrap());
@@ -218,16 +176,11 @@
                 }
                 discrepancy += 1;
             }
->>>>>>> 47686591
         }
     }
 
     /// Split the component into multiple sub-components and solve each of them
-<<<<<<< HEAD
-    fn solve_components(&mut self, component: ComponentIndex, level: isize, bound_factor: f64) -> Option<SearchResult> {
-=======
     fn solve_components(&mut self, component: ComponentIndex, level: isize, bound_factor: f64, discrepancy: usize) -> (Bounds, isize) {
->>>>>>> 47686591
         if PEAK_ALLOC.current_usage_as_mb() as u64 >= self.mlimit {
             self.search_cache.clear();
         }
@@ -249,26 +202,6 @@
             self.statistics.decomposition(number_components);
             let new_bound_factor = bound_factor.powf(1.0 / number_components as f64);
             for sub_component in self.component_extractor.components_iter(&self.state) {
-<<<<<<< HEAD
-                if self.start.elapsed().as_secs() >= self.timeout {
-                    return None;
-                }
-                let sub_maximum_probability = self.component_extractor[sub_component].max_probability();
-                assert!(0.0 <= sub_maximum_probability && sub_maximum_probability <= 1.0);
-                if let Some((sub_problem, backtrack_level)) = self.get_bounds_from_cache(sub_component, new_bound_factor, level) {
-                    if backtrack_level != level {
-                        let entry = SearchCacheEntry::new((p_in, maximum_probability));
-                        self.restore();
-                        return Some((entry, backtrack_level));
-                    }
-                    // If any of the component is not fully explored, then so is the node
-                    let (sub_p_in, sub_p_out) = sub_problem.bounds();
-                    p_in *= sub_p_in;
-                    p_out *= sub_maximum_probability - sub_p_out.clone();
-                } else {
-                    return None;
-                }
-=======
                 // If the solver has no more time, assume that there are no solutions in the
                 // remaining of the components. This way we always produce a valid lower/upper
                 // bound.
@@ -286,47 +219,21 @@
                 let (sub_p_in, sub_p_out) = sub_problem.bounds();
                 p_in *= sub_p_in;
                 p_out *= sub_maximum_probability - sub_p_out.clone();
->>>>>>> 47686591
             }
         }
         self.restore();
-        let entry = SearchCacheEntry::new((p_in, maximum_probability - p_out));
-        Some((entry, level - 1))
+        ((p_in, maximum_probability - p_out), level - 1)
     }
 
     /// Retrieves the bounds of a sub-problem from the cache. If the sub-problem has never been
     /// explored or that the bounds, given the bounding factor, are not good enough, the
     /// sub-problem is solved and the result is inserted in the cache.
-<<<<<<< HEAD
-    fn get_bounds_from_cache(&mut self, component: ComponentIndex, bound_factor: f64, level: isize) -> Option<SearchResult> {
-=======
     fn get_bounds_from_cache(&mut self, component: ComponentIndex, bound_factor: f64, level: isize, discrepancy: usize) -> SearchResult {
->>>>>>> 47686591
         self.statistics.cache_access();
         let cache_key = self.component_extractor[component].get_cache_key();
         match self.search_cache.get(&cache_key) {
             None => {
                 self.statistics.cache_miss();
-<<<<<<< HEAD
-                if let Some((solution, backtrack_level)) = self.branch(component, level, bound_factor) {
-                    self.search_cache.insert(cache_key, solution.clone());
-                    Some((solution, backtrack_level))
-                } else {
-                    None
-                }
-            },
-            Some(cache_entry) => {
-                let (p_in, p_out) = cache_entry.bounds();
-                if self.are_bounds_tight_enough(p_in, p_out, bound_factor) {
-                    Some((cache_entry.clone(), level))
-                } else {
-                    if let Some((new_solution, backtrack_level)) = self.branch(component, level, bound_factor) {
-                        self.search_cache.insert(cache_key, new_solution.clone());
-                        Some((new_solution, backtrack_level))
-                    } else {
-                        None
-                    }
-=======
                 let (solution, backtrack_level) = self.branch(component, level, bound_factor, discrepancy, None);
                 self.search_cache.insert(cache_key, solution.clone());
                 (solution, backtrack_level)
@@ -339,7 +246,6 @@
                     let (new_solution, backtrack_level) = self.branch(component, level, bound_factor, discrepancy, cache_entry.distribution());
                     self.search_cache.insert(cache_key, new_solution.clone());
                     (new_solution, backtrack_level)
->>>>>>> 47686591
                 }
             },
         }
@@ -349,10 +255,6 @@
     /// resulting from the branching, recursively.
     /// Returns the bounds of the sub-problem as well as the level to which the solver must
     /// backtrack.
-<<<<<<< HEAD
-    fn branch(&mut self, component: ComponentIndex, level: isize, bound_factor: f64) -> Option<SearchResult> {
-        if let Some(distribution) = self.branching_heuristic.branch_on(&self.graph, &mut self.state, &self.component_extractor, component) {
-=======
     fn branch(&mut self, component: ComponentIndex, level: isize, bound_factor: f64, discrepancy: usize, choice: Option<DistributionIndex>) -> SearchResult {
         let decision = if choice.is_some() {
             choice
@@ -360,7 +262,6 @@
             self.branching_heuristic.branch_on(&self.problem, &mut self.state, &self.component_extractor, component)
         };
         if let Some(distribution) = decision {
->>>>>>> 47686591
             self.statistics.or_node();
             let maximum_probability = self.component_extractor[component].max_probability();
             // Stores the accumulated probability of the found models in the sub-problem
@@ -369,17 +270,6 @@
             let mut p_out = f128!(0.0);
             // When a sub-problem is UNSAT, this is the factor that must be used for the
             // computation of p_out
-<<<<<<< HEAD
-            let unsat_factor = maximum_probability / self.graph[distribution].remaining(&self.state);
-            for variable in self.graph[distribution].iter_variables() {
-                if self.graph[variable].is_fixed(&self.state) {
-                    continue;
-                }
-                if self.start.elapsed().as_secs() >= self.timeout {
-                    return None;
-                }
-                let v_weight = self.graph[variable].weight().unwrap();
-=======
             let unsat_factor = maximum_probability / self.problem[distribution].remaining(&self.state);
             let mut child_id = 0;
             for variable in self.problem[distribution].iter_variables() {
@@ -395,7 +285,6 @@
                     // branch.
                     break;
                 }
->>>>>>> 47686591
                 self.state.save_state();
                 match self.propagator.propagate_variable(variable, true, &mut self.problem, &mut self.state, component, &mut self.component_extractor, level) {
                     Err(backtrack_level) => {
@@ -407,11 +296,7 @@
                             // The clause learning scheme tells us that we need to backtrack
                             // non-chronologically. There are no models in this sub-problem
                             self.restore();
-<<<<<<< HEAD
-                            return Some((SearchCacheEntry::new((f128!(0.0), f128!(maximum_probability))), backtrack_level));
-=======
                             return (SearchCacheEntry::new((f128!(0.0), f128!(maximum_probability)), usize::MAX, Some(distribution)), backtrack_level);
->>>>>>> 47686591
                         }
                     },
                     Ok(_) => {
@@ -428,25 +313,6 @@
                         // bounds are close enough
                         if self.are_bounds_tight_enough(&p_in, &p_out, bound_factor) {
                             self.restore();
-<<<<<<< HEAD
-                            return Some((SearchCacheEntry::new((p_in, p_out)), level));
-                        }
-                        if p != 0.0 {
-                            if let Some((child_sol, backtrack_level)) = self.solve_components(component, level + 1, bound_factor) {
-                                if backtrack_level != level {
-                                    self.restore();
-                                    return Some((SearchCacheEntry::new((f128!(0.0), f128!(maximum_probability))), backtrack_level));
-                                }
-                                let (child_p_in, child_p_out) = child_sol.bounds();
-                                p_in += child_p_in * &p;
-                                p_out += child_p_out * &p;
-                                if self.are_bounds_tight_enough(&p_in, &p_out, bound_factor) {
-                                    self.restore();
-                                    return Some((SearchCacheEntry::new((p_in, p_out)), level));
-                                }
-                            } else {
-                                return None;
-=======
                             return (SearchCacheEntry::new((p_in, p_out), discrepancy, Some(distribution)), level);
                         }
                         if p != 0.0 {
@@ -461,7 +327,6 @@
                             if self.are_bounds_tight_enough(&p_in, &p_out, bound_factor) {
                                 self.restore();
                                 return (SearchCacheEntry::new((p_in, p_out), usize::MAX, Some(distribution)), level);
->>>>>>> 47686591
                             }
                         }
                     }
@@ -469,17 +334,10 @@
                 self.restore();
                 child_id += 1;
             }
-<<<<<<< HEAD
-            let cache_entry = SearchCacheEntry::new((p_in, p_out));
-            Some((cache_entry, level))
-        } else {
-            Some((SearchCacheEntry::new((f128!(1.0), f128!(0.0))), level))
-=======
             let cache_entry = SearchCacheEntry::new((p_in, p_out), discrepancy, Some(distribution));
             (cache_entry, level)
         } else {
             (SearchCacheEntry::new((f128!(1.0), f128!(0.0)), usize::MAX, None), level)
->>>>>>> 47686591
         }
     }
 
@@ -502,6 +360,7 @@
         let mut dac = Dac::new();
         // Same as for the search, first we preprocess
         self.propagator.init(self.problem.number_clauses());
+        self.state.save_state();
         let mut preprocessor = Preprocessor::new(&mut self.problem, &mut self.state, &mut self.propagator, &mut self.component_extractor);
         if preprocessor.preprocess().is_none() {
             let root = dac.add_sum_node();
@@ -511,6 +370,7 @@
         }
         let prod_node = self.get_prod_node_from_propagations(&mut dac);
         self.problem.clear_after_preprocess(&mut self.state);
+        self.state.restore_state();
         let max_probability = self.problem.distributions_iter().map(|d| self.problem[d].remaining(&self.state)).product::<f64>();
         self.component_extractor.shrink(self.problem.number_clauses(), self.problem.number_variables(), self.problem.number_distributions(), max_probability);
         self.propagator.reduce(self.problem.number_clauses(), self.problem.number_variables());
@@ -566,18 +426,6 @@
                                 // Still some distributions to branch on, but no more to learn.
                                 // This is a partial compilation so we switch to the search solver
                                 let maximum_probability = self.component_extractor[sub_component].max_probability();
-<<<<<<< HEAD
-                                if let Some((child_sol, _)) = self.get_bounds_from_cache(sub_component, new_bound_factor, level) {
-                                    let (child_p_in, child_p_out) = child_sol.bounds();
-                                    let child_value = (child_p_in * (maximum_probability - child_p_out.clone())).sqrt();
-                                    let child = dac.add_approximate_node(child_value.to_f64());
-                                    if prod_node.is_none() {
-                                        prod_node = Some(dac.add_prod_node());
-                                    }
-                                    dac.add_node_output(child, prod_node.unwrap());
-                                } else {
-                                    return None;
-=======
                                 // TODO: Check when the solver did not solve exactly the
                                 // sub-problem ?
                                 let (child_sol, _) = self.get_bounds_from_cache(sub_component, new_bound_factor, level, usize::MAX);
@@ -586,8 +434,8 @@
                                 let child = dac.add_approximate_node(child_value.to_f64());
                                 if prod_node.is_none() {
                                     prod_node = Some(dac.add_prod_node());
->>>>>>> 47686591
                                 }
+                                dac.add_node_output(child, prod_node.unwrap());
                             }
                         }
                     },
