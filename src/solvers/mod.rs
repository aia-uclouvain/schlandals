--- conflicted
+++ resolved
@@ -21,27 +21,6 @@
 use crate::Branching;
 use crate::common::FLOAT_CMP_THRESHOLD;
 
-<<<<<<< HEAD
-use crate::core::graph::Graph;
-use crate::branching::*;
-use crate::core::components::ComponentExtractor;
-use crate::propagator::Propagator;
-use crate::Branching;
-
-use search_trail::StateManager;
-use rug::Float;
-use std::hash::Hash;
-use bitvec::prelude::*;
-
-#[derive(Debug)]
-pub enum Error {
-    Unsat,
-    Timeout,
-}
-
-/// Type alias used for the solution of the problem, which is either a Float or UNSAT
-pub type ProblemSolution = Result<Float, Error>;
-=======
 use search_trail::StateManager;
 use rug::Float;
 use std::hash::Hash;
@@ -63,7 +42,6 @@
 }
 
 impl Solution {
->>>>>>> 47686591
 
     pub fn new(lower_bound: Float, upper_bound: Float, time_found: u64) -> Self {
         Self {
@@ -79,6 +57,10 @@
 
     pub fn print(&self) {
         println!("{}", self);
+    }
+
+    pub fn to_f64(&self) -> f64 {
+        (self.lower_bound.clone() * self.upper_bound.clone()).sqrt().to_f64()
     }
 }
 
@@ -104,25 +86,6 @@
     QVSIDS(Solver<VSIDS, false>),
 }
 
-<<<<<<< HEAD
-pub fn generic_solver(graph: Graph, state: StateManager, component_extractor: ComponentExtractor, branching: Branching, propagator: Propagator, mlimit: u64, epsilon: f64, timeout: u64, stat: bool) -> GenericSolver {
-    if stat {
-        match branching {
-            Branching::MinInDegree => {
-                let solver = Solver::<MinInDegree, true>::new(graph, state, component_extractor, Box::<MinInDegree>::default(), propagator, mlimit, epsilon, timeout);
-                GenericSolver::SMinInDegree(solver)
-            },
-            Branching::MinOutDegree => {
-                let solver = Solver::<MinOutDegree, true>::new(graph, state, component_extractor, Box::<MinOutDegree>::default(), propagator, mlimit, epsilon, timeout);
-                GenericSolver::SMinOutDegree(solver)
-            },
-            Branching::MaxDegree => {
-                let solver = Solver::<MaxDegree, true>::new(graph, state, component_extractor, Box::<MaxDegree>::default(), propagator, mlimit, epsilon, timeout);
-                GenericSolver::SMaxDegree(solver)
-            },
-            Branching::VSIDS => {
-                let solver = Solver::<VSIDS, true>::new(graph, state, component_extractor, Box::<VSIDS>::default(), propagator, mlimit, epsilon, timeout);
-=======
 pub fn generic_solver(problem: Problem, state: StateManager, component_extractor: ComponentExtractor, branching: Branching, propagator: Propagator, mlimit: u64, epsilon: f64, timeout: u64, stat: bool) -> GenericSolver {
     if stat {
         match branching {
@@ -140,28 +103,12 @@
             },
             Branching::VSIDS => {
                 let solver = Solver::<VSIDS, true>::new(problem, state, component_extractor, Box::<VSIDS>::default(), propagator, mlimit, epsilon, timeout);
->>>>>>> 47686591
                 GenericSolver::SVSIDS(solver)
             },
         }
     } else {
         match branching {
             Branching::MinInDegree => {
-<<<<<<< HEAD
-                let solver = Solver::<MinInDegree, false>::new(graph, state, component_extractor, Box::<MinInDegree>::default(), propagator, mlimit, epsilon, timeout);
-                GenericSolver::QMinInDegree(solver)
-            },
-            Branching::MinOutDegree => {
-                let solver = Solver::<MinOutDegree, false>::new(graph, state, component_extractor, Box::<MinOutDegree>::default(), propagator, mlimit, epsilon, timeout);
-                GenericSolver::QMinOutDegree(solver)
-            },
-            Branching::MaxDegree => {
-                let solver = Solver::<MaxDegree, false>::new(graph, state, component_extractor, Box::<MaxDegree>::default(), propagator, mlimit, epsilon, timeout);
-                GenericSolver::QMaxDegree(solver)
-            },
-            Branching::VSIDS => {
-                let solver = Solver::<VSIDS, false>::new(graph, state, component_extractor, Box::<VSIDS>::default(), propagator, mlimit, epsilon, timeout);
-=======
                 let solver = Solver::<MinInDegree, false>::new(problem, state, component_extractor, Box::<MinInDegree>::default(), propagator, mlimit, epsilon, timeout);
                 GenericSolver::QMinInDegree(solver)
             },
@@ -175,7 +122,6 @@
             },
             Branching::VSIDS => {
                 let solver = Solver::<VSIDS, false>::new(problem, state, component_extractor, Box::<VSIDS>::default(), propagator, mlimit, epsilon, timeout);
->>>>>>> 47686591
                 GenericSolver::QVSIDS(solver)
             },
         }
@@ -184,26 +130,6 @@
 
 macro_rules! solver_from_problem {
     ($d:expr, $c:expr, $b:expr, $e:expr, $m:expr, $t:expr, $s:expr) => {
-<<<<<<< HEAD
-        {
-            let mut state = StateManager::default();
-            let graph = graph_from_problem($d, $c, &mut state);
-            let propagator = Propagator::new(&mut state);
-            let component_extractor = ComponentExtractor::new(&graph, &mut state);
-            let mlimit = if let Some(m) = $m {
-                m
-            } else {
-                u64::MAX
-            };
-            generic_solver(graph, state, component_extractor, $b, propagator, mlimit, $e, $t, $s)
-        }
-    };
-}
-
-macro_rules! make_solver {
-    ($i:expr, $b:expr, $e:expr, $m:expr, $t: expr, $s:expr) => {
-=======
->>>>>>> 47686591
         {
             let mut state = StateManager::default();
             let problem = problem_from_problem($d, $c, &mut state);
@@ -214,9 +140,6 @@
             } else {
                 u64::MAX
             };
-<<<<<<< HEAD
-            generic_solver(graph, state, component_extractor, $b, propagator, mlimit, $e, $t, $s)
-=======
             generic_solver(problem, state, component_extractor, $b, propagator, mlimit, $e, $t, $s)
         }
     };
@@ -235,7 +158,6 @@
                 u64::MAX
             };
             generic_solver(problem, state, component_extractor, $b, propagator, mlimit, $e, $t, $s)
->>>>>>> 47686591
         }
     };
 }
@@ -289,10 +211,7 @@
 pub(crate) use make_solver;
 pub(crate) use compile;
 pub(crate) use search;
-<<<<<<< HEAD
-=======
 pub(crate) use lds;
->>>>>>> 47686591
 
 /// A key of the cache. It is composed of
 ///     1. A hash representing the sub-problem being solved
@@ -343,29 +262,20 @@
 pub struct SearchCacheEntry {
     /// The current bounds on the sub-problem
     bounds: Bounds,
-<<<<<<< HEAD
-=======
     /// Maximum discrepancy used for that node
     discrepancy: usize,
     /// The distribution on which to branch in this problem
     distribution: Option<DistributionIndex>,
->>>>>>> 47686591
 }
 
 impl SearchCacheEntry {
 
     /// Returns a new cache entry
-<<<<<<< HEAD
-    pub fn new(bounds: Bounds) -> Self {
-        Self {
-            bounds,
-=======
     pub fn new(bounds: Bounds, discrepancy: usize, distribution: Option<DistributionIndex>) -> Self {
         Self {
             bounds,
             discrepancy,
             distribution,
->>>>>>> 47686591
         }
     }
 
@@ -374,8 +284,6 @@
         &self.bounds
     }
 
-<<<<<<< HEAD
-=======
     /// Returns the discrepancy of the node
     pub fn discrepancy(&self) -> usize {
         self.discrepancy
@@ -384,5 +292,4 @@
     pub fn distribution(&self) -> Option<DistributionIndex> {
         self.distribution
     }
->>>>>>> 47686591
 }