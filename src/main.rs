--- conflicted
+++ resolved
@@ -73,21 +73,6 @@
         branching: schlandals::Branching,
         /// If present, file to store the learned distributions
         #[clap(long)]
-<<<<<<< HEAD
-=======
-        dotfile: Option<PathBuf>,
-    },
-    /// Learn a circuit from a set of queries
-    Learn {
-        /// The input files
-        #[clap(short, long, value_parser, num_args=1.., value_delimiter=' ')]
-        inputs: Vec<PathBuf>,
-        /// How to branch
-        #[clap(short, long, value_enum)]
-        branching: schlandals::Branching,
-        /// If present, file to store the learned distributions
-        #[clap(long)]
->>>>>>> 5eb00565
         fout: Option<PathBuf>,
         /// Learning rate
         #[clap(short, long)]
@@ -139,20 +124,6 @@
                 //schlandals::read_compiled(input, dotfile);
             }
         },
-<<<<<<< HEAD
-        Command::Learn { inputs, branching, fout, lr, nepochs, do_log , timeout, folderdac, read, nb_approx, epsilon} => {
-            schlandals::learn(inputs, branching, fout, lr, nepochs, do_log, timeout, folderdac, read, nb_approx, epsilon);
-=======
-        Command::ReadCompiled { input, dotfile } => {
-            //schlandals::read_compiled(input, dotfile);
-        },
-        Command::ApproximateSearch { input, branching, statistics, memory, epsilon }  => {
-            match schlandals::search(input, branching, statistics, memory, epsilon) {
-                Err(_) => println!("Model UNSAT"),
-                Ok(p) => println!("{}", p),
-            };
->>>>>>> 5eb00565
-        }
         Command::Learn { inputs, branching, fout, lr, nepochs, do_log , timeout, folderdac, read, nb_approx, epsilon} => {
             schlandals::learn(inputs, branching, fout, lr, nepochs, do_log, timeout, folderdac, read, nb_approx, epsilon);
         }
