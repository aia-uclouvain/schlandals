--- conflicted
+++ resolved
@@ -147,10 +147,6 @@
                 let clauses = if let Some(compiler) = c { compiler.get_learned_clause() } else { vec![] };
                 dac.add_clause_to_solver(clauses);
                 dac.optimize_structure();
-<<<<<<< HEAD
-                //println!("dac\n{}", dac.as_graphviz());
-=======
->>>>>>> 150d582d
             }
         }
 
