--- conflicted
+++ resolved
@@ -59,24 +59,23 @@
     gradients: Vec<Vec<Float>>,
     log: Logger<S>,
     epsilon: f64,
+    input: PathBuf,
+    queries: Vec<(OsString, f64)>,
 }
 
 impl <const S: bool> Learner<S> {
     /// Creates a new learner for the given inputs. Each inputs represent a query that needs to be
     /// solved, and the expected_outputs contains, for each query, its expected probability.
-<<<<<<< HEAD
-    pub fn new(inputs: &Vec<PathBuf>, mut expected_outputs:Vec<f64>, epsilon:f64, approx:ApproximateMethod, branching: Branching, outfolder: Option<PathBuf>, 
-               jobs:usize, compile_timeout: u64, test_inputs:Vec<PathBuf>, mut expected_test: Vec<f64>, equal_init: bool) -> Self {
-        
-        rayon::ThreadPoolBuilder::new().num_threads(jobs).build_global().unwrap();
-        
+    //pub fn new(inputs: &Vec<PathBuf>, mut expected_outputs:Vec<f64>, epsilon:f64, approx:ApproximateMethod, branching: Branching, outfolder: Option<PathBuf>, 
+    //           jobs:usize, compile_timeout: u64, test_inputs:Vec<PathBuf>, mut expected_test: Vec<f64>, equal_init: bool) -> Self {
+
         // Retrieves the distributions values and computes their unsoftmaxed values
         // and initializes the gradients to 0
-        let distributions = distributions_from_cnf(&inputs[0]);
-        let mut grads: Vec<Vec<Float>> = vec![];
-        let mut unsoftmaxed_distributions: Vec<Vec<f64>> = vec![];
-        let mut eps = epsilon;
-        for distribution in distributions.iter() {
+        //let distributions = distributions_from_cnf(&inputs[0]);
+        //let mut grads: Vec<Vec<Float>> = vec![];
+        //let mut unsoftmaxed_distributions: Vec<Vec<f64>> = vec![];
+        //let mut eps = epsilon;
+        /* for distribution in distributions.iter() {
             if !equal_init {
                 let unsoftmaxed_vector = distribution.iter().map(|p| p.log(std::f64::consts::E)).collect::<Vec<f64>>();
                 unsoftmaxed_distributions.push(unsoftmaxed_vector);
@@ -86,13 +85,10 @@
                 unsoftmaxed_distributions.push(unsoftmaxed_vector);
             }
             grads.push(vec![F128!(0.0); distribution.len()]);
-        }
-        // Retrieves which distributions are learned
-        let learned_distributions = learned_distributions_from_cnf(&inputs[0]);
-
-        // Compiling the train and test queries into arithmetic circuits
-        let mut train_dacs = generate_dacs(inputs, branching, epsilon, approx, compile_timeout);
-        if approx == ApproximateMethod::LDS {
+        } */
+       // Compiling the train and test queries into arithmetic circuits
+       // let mut train_dacs = generate_dacs(inputs, branching, epsilon, approx, compile_timeout);
+        /* if approx == ApproximateMethod::LDS {
             eps = 0.0;
             let mut present_distributions = vec![0; distributions.len()];
             let mut cnt_unfinished = 0;
@@ -115,10 +111,10 @@
             println!("Occurance of distributions {:?}", present_distributions);//.iter().filter(|b| **b!=0).collect::<Vec<&usize>>());
             println!("Unfinished DACs: {}, total {}", cnt_unfinished, train_dacs.len());
             println!("Epsilon: {}", eps);
-        }
-        let mut test_dacs = generate_dacs(&test_inputs, branching, epsilon, ApproximateMethod::Bounds, u64::MAX);
+        } */
+        //let mut test_dacs = generate_dacs(&test_inputs, branching, epsilon, ApproximateMethod::Bounds, u64::MAX);
         // Creating train and test datasets
-        let mut train_data = vec![];
+        /* let mut train_data = vec![];
         let mut train_expected = vec![];
         let mut test_data = vec![];
         let mut test_expected = vec![];
@@ -133,11 +129,10 @@
             test_expected.push(F128!(expected));
         }
         let train_dataset = Dataset::new(train_data, train_expected);
-        let test_dataset = Dataset::new(test_data, test_expected);
+        let test_dataset = Dataset::new(test_data, test_expected); */
         // Initializing the logger
-        let log = Logger::new(outfolder.as_ref(), train_dataset.len(), test_dataset.len());
-        
-        Self { 
+        //let log = Logger::new(outfolder.as_ref(), train_dataset.len(), test_dataset.len());
+        /* Self { 
             train: train_dataset,
             test: test_dataset,
             unsoftmaxed_distributions, 
@@ -145,7 +140,7 @@
             log,
             learned_distributions,
             epsilon: eps,
-=======
+        } */
     pub fn new(input: PathBuf, args: Args) -> Self {
         if let Command::Learn { trainfile,
                                 testfile,
@@ -162,42 +157,61 @@
                                 epoch_drop: _,
                                 early_stop_threshold: _,
                                 early_stop_delta: _,
-                                patience: _, } = args.subcommand.unwrap() {
+                                patience: _, 
+                                equal_init,
+                                recompile: _,
+                                e_weighted: _,
+                                } = args.subcommand.unwrap() {
             rayon::ThreadPoolBuilder::new().num_threads(jobs).build_global().unwrap();
-
+        
             // Retrieves the distributions values and computes their unsoftmaxed values
             // and initializes the gradients to 0
             let parser = parser_from_input(input.clone(), Some(OsString::default()));
             let distributions = parser.distributions_from_file();
             let mut grads: Vec<Vec<Float>> = vec![];
             let mut unsoftmaxed_distributions: Vec<Vec<f64>> = vec![];
+            let mut eps = args.epsilon;
             for distribution in distributions.iter() {
-                let unsoftmaxed_vector = distribution.iter().map(|p| p.log(std::f64::consts::E)).collect::<Vec<f64>>();
-                unsoftmaxed_distributions.push(unsoftmaxed_vector);
+                if !equal_init{
+                    let unsoftmaxed_vector = distribution.iter().map(|p| p.log(std::f64::consts::E)).collect::<Vec<f64>>();
+                    unsoftmaxed_distributions.push(unsoftmaxed_vector);
+                }
+                else {
+                    let unsoftmaxed_vector = distribution.iter().map(|p| if *p!=0.0 && *p!=1.0 {(1.0/(distribution.len() as f64)).log(std::f64::consts::E)} else {*p}).collect::<Vec<f64>>();
+                    unsoftmaxed_distributions.push(unsoftmaxed_vector);
+                }
                 grads.push(vec![F128!(0.0); distribution.len()]);
             }
             let mut train_queries = parse_csv(trainfile);
             let mut test_queries = if let Some(file) = testfile { parse_csv(file) } else { vec![] };
 
             // Compiling the train and test queries into arithmetic circuits
-            let mut train_dacs = generate_dacs(input.clone(), train_queries.clone(), args.branching, args.epsilon, args.approx, args.timeout);
+            let mut train_dacs = generate_dacs(&input, &train_queries, args.branching, args.epsilon, args.approx, args.timeout);
             if args.approx == ApproximateMethod::LDS {
-                let mut present_distributions = vec![false; distributions.len()];
+                eps = 0.0;
+                let mut present_distributions = vec![0; distributions.len()];
                 let mut cnt_unfinished = 0;
                 for dac in train_dacs.iter() {
-                    if dac.is_complete() {
+                    if !dac.is_complete() {
                         cnt_unfinished += 1;
                     }
                     for node in dac.iter() {
-                        if let NodeType::Distribution { d, .. } = dac[node].get_type() {
-                            present_distributions[d] = true;
+                        let start = dac[node].input_start();
+                        let end = start + dac[node].number_inputs();
+                        for i in start..end {
+                            if let NodeType::Distribution { d, .. } = dac[dac.input_at(i)].get_type() {
+                                present_distributions[d] += 1;
+                            }
                         }
                     }
-                }
-                println!("Present distributions counted {}", present_distributions.iter().filter(|b| **b).count());
-                println!("Unfinished DACs: {}", cnt_unfinished);
-            }
-            let mut test_dacs = generate_dacs(input, test_queries.clone(), args.branching, args.epsilon, ApproximateMethod::Bounds, u64::MAX);
+                    eps += dac.epsilon();
+                }
+                println!("Present distributions counted {}/{}", present_distributions.iter().filter(|b| **b!=0).count(), present_distributions.len());
+                println!("Occurance of distributions {:?}", present_distributions);//.iter().filter(|b| **b!=0).collect::<Vec<&usize>>());
+                println!("Unfinished DACs: {}, total {}", cnt_unfinished, train_dacs.len());
+                println!("Epsilon: {}", eps);
+            }
+            let mut test_dacs = generate_dacs(&input, &test_queries, args.branching, args.epsilon, ApproximateMethod::Bounds, u64::MAX);
             let mut train_dataset = Dataset::<Float>::new(vec![], vec![]);
             let mut test_dataset = Dataset::<Float>::new(vec![], vec![]);
             while let Some(d) = train_dacs.pop() {
@@ -216,11 +230,12 @@
                 unsoftmaxed_distributions, 
                 gradients: grads,
                 log,
-                epsilon: args.epsilon,
+                epsilon: eps,
+                input,
+                queries: train_queries,
             }
         } else {
             panic!("learning procedure called with non-learn command line arguments");
->>>>>>> e14e6482
         }
     }
 
@@ -283,8 +298,8 @@
         self.test.get_queries().iter().map(|d| d.circuit_probability().to_f64()).collect()
     }
 
-    fn recompile_dacs(&mut self, inputs: &Vec<PathBuf>, branching: Branching, approx:ApproximateMethod, compile_timeout: u64) {
-        let mut train_dacs = generate_dacs(inputs, branching, self.epsilon, approx, compile_timeout);
+    fn recompile_dacs(&mut self, branching: Branching, approx:ApproximateMethod, compile_timeout: u64) {
+        let mut train_dacs = generate_dacs(&self.input, &self.queries, branching, self.epsilon, approx, compile_timeout);
         let mut train_data = vec![];
         let mut eps = 0.0;
         while let Some(d) = train_dacs.pop() {
@@ -366,11 +381,8 @@
     }
 
     /// Training loop for the train dacs, using the given training parameters
-<<<<<<< HEAD
-    fn train(&mut self, params: &LearnParameters, inputs: &Vec<PathBuf>, branching: Branching, approx:ApproximateMethod, compile_timeout: u64) {
-=======
-    pub fn train(&mut self, params: &LearnParameters) {
->>>>>>> e14e6482
+    //fn train(&mut self, params: &LearnParameters, inputs: &Vec<PathBuf>, branching: Branching, approx:ApproximateMethod, compile_timeout: u64) {
+    pub fn train(&mut self, params: &LearnParameters, branching: Branching, approx:ApproximateMethod) {
         let mut prev_loss = 1.0;
         let mut count_no_improve = 0;
         self.log.start();
@@ -394,18 +406,13 @@
             let predictions = self.evaluate();
             // Compute the loss and the gradients
             for i in 0..predictions.len() {
-<<<<<<< HEAD
-                train_loss[i] = params.loss().loss(predictions[i], self.train.expected(i).to_f64());
-                train_grad[i] = params.loss().gradient(predictions[i], self.train.expected(i).to_f64());
+                train_loss[i] = params.loss().loss(predictions[i], self.train.expected(i));
+                train_grad[i] = params.loss().gradient(predictions[i], self.train.expected(i));
                 if params.e_weighted() && self.epsilon != 0.0 {
                     //train_loss[i] *= 1.0 - self.train[i].epsilon()/self.epsilon;
                     let l = self.train.len() as f64;
                     train_grad[i] *= (1.0 - self.train[i].epsilon()/self.epsilon) * l / (l - 1.0);
                 }
-=======
-                train_loss[i] = params.loss().loss(predictions[i], self.train.expected(i));
-                train_grad[i] = params.loss().gradient(predictions[i], self.train.expected(i));
->>>>>>> e14e6482
             }
             let avg_loss = train_loss.iter().sum::<f64>() / train_loss.len() as f64;
             self.compute_gradients(&train_grad);
@@ -427,7 +434,7 @@
 
             if e != params.nepochs() - 1 && params.recompile() { //&& e!=0 && e%10==0 {
                 println!("Recompiling at epoch {}", e);
-                self.recompile_dacs(inputs, branching, approx, compile_timeout);
+                self.recompile_dacs(branching, approx, params.compilation_timeout());
             }
 
             // TODO: Add a verbosity command line argument
@@ -470,7 +477,7 @@
 }
 
 /// Generates a vector of optional Dacs from a list of input files
-pub fn generate_dacs<R: SemiRing>(input: PathBuf, queries: Vec<(OsString, f64)>, branching: Branching, epsilon: f64, approx: ApproximateMethod, timeout: u64) -> Vec<Dac<R>> {
+pub fn generate_dacs<R: SemiRing>(input: &PathBuf, queries: &Vec<(OsString, f64)>, branching: Branching, epsilon: f64, approx: ApproximateMethod, timeout: u64) -> Vec<Dac<R>> {
     queries.par_iter().map(|(query, _)| {
         // We compile the input. This can either be a .cnf file or a fdac file.
         // If the file is a fdac file, then we read directly from it
@@ -557,6 +564,11 @@
     pub fn expected(&self, query_index: usize) -> f64 {
         self.expected[query_index]
     }
+
+    /// Sets the queries of the dataset
+    pub fn set_queries(&mut self, queries: Vec<Dac<R>>) {
+        self.queries = queries;
+    }
 }
 
 impl<R: SemiRing + 'static> std::ops::Index<usize> for Dataset<R> {
