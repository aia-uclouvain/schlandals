--- conflicted
+++ resolved
@@ -20,28 +20,15 @@
 use crate::diagrams::dac::dac::*;
 use crate::diagrams::dac::node::TypeNode;
 use super::logger::Logger;
-<<<<<<< HEAD
 use crate::parser::*;
 use crate::Branching;
 use crate::Loss;
 use rayon::prelude::*;
-=======
-use crate::branching::*;
-use crate::parser::*;
-use crate::propagator::Propagator;
-use crate::core::components::ComponentExtractor;
-use crate::{Branching, Loss};
-use crate::solvers::Solver;
-use crate::solvers::*;
->>>>>>> 237f1463
 use super::Learning;
 use crate::common::f128;
 use super::utils::*;
 use super::*;
-
-use rayon::prelude::*;
 use rug::{Assign, Float};
-use search_trail::StateManager;
 
 /// Abstraction used as a typesafe way of retrieving a `DAC` in the `Learner` structure
 #[derive(Debug, Copy, Clone, Eq, PartialEq, Ord, PartialOrd, Hash)]
@@ -78,58 +65,9 @@
         let learned_distributions = learned_distributions_from_cnf(&inputs[0]);
 
         // Compiling the train and test queries into arithmetic circuits
-<<<<<<< HEAD
         let mut train_dacs = generate_dacs(inputs, branching, epsilon);
         let mut test_dacs = generate_dacs(test_inputs, branching, epsilon);
         // Creating train and test datasets
-=======
-        let mut train_dacs = inputs.par_iter().map(|input| {
-            // We compile the input. This can either be a .cnf file or a fdac file.
-            // If the file is a fdac file, then we read directly from it
-            match type_of_input(input) {
-                FileType::CNF => {
-                    println!("Compiling {}", input.to_str().unwrap());
-                    // The input is a CNF file, we need to compile it from scratch
-                    // First, we need to know how much distributions are needed to compute the
-                    // query.
-                    let compiler = make_solver!(input, branching, epsilon, None, false);
-                    if let Some(mut dac) = compile!(compiler) {
-                        dac.optimize_structure();
-                        //println!("nb approx {}, nb nodes {}", dac.iter().filter(|n| dac[*n].is_partial()).count(), dac.nodes.len());
-                        Some(dac)
-                    } else {
-                        None
-                    }
-                },
-                FileType::FDAC => {
-                    println!("Reading {}", input.to_str().unwrap());
-                    // The query has already been compiled, we just read from the file.
-                    Some(Dac::from_file(input))
-                }
-            }
-        }).collect::<Vec<_>>();
-
-        let mut test_dacs = test_inputs.par_iter().map(|input| {
-            // We compile the input. This can either be a .cnf file or a fdac file.
-            // If the file is a fdac file, then we read directly from it
-            match type_of_input(input) {
-                FileType::CNF => {
-                    println!("Compiling {}", input.to_str().unwrap());
-                    // The input is a CNF file, we need to compile it from scratch
-                    // First, we need to know how much distributions are needed to compute the
-                    // query.
-                    let compiler = make_solver!(input, branching, epsilon, None, false);
-                    compile!(compiler)
-                },
-                FileType::FDAC => {
-                    println!("Reading {}", input.to_str().unwrap());
-                    // The query has already been compiled, we just read from the file.
-                    Some(Dac::from_file(input))
-                }
-            }
-        }).collect::<Vec<_>>();
-
->>>>>>> 237f1463
         let mut train_data = vec![];
         let mut train_expected = vec![];
         let mut test_data = vec![];
