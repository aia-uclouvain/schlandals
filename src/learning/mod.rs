--- conflicted
+++ resolved
@@ -22,13 +22,6 @@
 use crate::Branching;
 use crate::ApproximateMethod;
 
-<<<<<<< HEAD
-pub trait Learning {
-    fn train(& mut self, params:&LearnParameters, inputs: &Vec<PathBuf>, branching: Branching, approx:ApproximateMethod, compile_timeout: u64);
-}
-
-=======
->>>>>>> e14e6482
 pub struct LearnParameters {
     /// The initial learning rate
     lr: f64,
