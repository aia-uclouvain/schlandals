//Schlandals
//Copyright (C) 2022-2023 A. Dubray
//
//This program is free software: you can redistribute it and/or modify
//it under the terms of the GNU Affero General Public License as published by
//the Free Software Foundation, either version 3 of the License, or
//(at your option) any later version.
//
//This program is distributed in the hope that it will be useful,
//but WITHOUT ANY WARRANTY; without even the implied warranty of
//MERCHANTABILITY or FITNESS FOR A PARTICULAR PURPOSE.  See the
//GNU Affero General Public License for more details.
//
//You should have received a copy of the GNU Affero General Public License
//along with this program.  If not, see <http://www.gnu.org/licenses/>.
use clap::ValueEnum;
use rug::Float;
use std::hash::Hash;
use crate::core::bitvec::Bitvec;

macro_rules! F128 {
    ($v:expr) => {
        Float::with_val(113, $v)
    };
}
pub(crate) use F128;

pub const FLOAT_CMP_THRESHOLD: f64 = 0.000001;

pub type Bounds = (Float, Float);

#[derive(Debug, Copy, Clone, PartialEq, Eq, PartialOrd, Ord, ValueEnum)]
pub enum Branching {
    /// Minimum In-degree of a clause in the implication-graph
    MinInDegree,
}

#[derive(Debug, Copy, Clone, PartialEq, Eq, PartialOrd, Ord, ValueEnum)]
pub enum Loss {
    MAE,
    MSE,
}

#[derive(Debug, Copy, Clone, PartialEq, Eq, PartialOrd, Ord, ValueEnum)]
pub enum Semiring {
    Probability,
}

#[derive(Debug, Copy, Clone, PartialEq, Eq, PartialOrd, Ord, ValueEnum)]
pub enum Optimizer {
    Adam,
    SGD,
}

#[derive(Debug, Copy, Clone, PartialEq, Eq, PartialOrd, Ord, ValueEnum)]
pub enum ApproximateMethod {
    /// Bound-based pruning
    Bounds,
    /// Limited Discrepancy Search
    LDS,
}

impl std::fmt::Display for ApproximateMethod {
    fn fmt(&self, f: &mut std::fmt::Formatter<'_>) -> std::fmt::Result {
        match self {
            ApproximateMethod::Bounds => write!(f, "bounds"),
            ApproximateMethod::LDS => write!(f, "lds"),
        }
    }
}

/// A key of the cache. It is composed of
///     1. A hash representing the sub-problem being solved
///     2. The bitwise representation of the sub-problem being solved
/// 
/// We adopt this two-level representation for the cache key for efficiency reason. The hash is computed during
/// the detection of the components and is a XOR of random bit string. This is efficient but do not ensure that
/// two different sub-problems have different hash.
/// Hence, we also provide an unique representation of the sub-problem, using 64 bits words, in case of hash collision.
#[derive(Default, Clone)]
pub struct CacheKey {
    hash: u64,
    repr: Bitvec,
}

impl CacheKey {
    pub fn new(hash: u64, repr: Bitvec) -> Self {
        Self {
            hash,
            repr,
        }
    }
}

impl Hash for CacheKey {

    fn hash<H: std::hash::Hasher>(&self, state: &mut H) {
        self.hash.hash(state);
    }

}

impl PartialEq for CacheKey {
    fn eq(&self, other: &Self) -> bool {
        if self.hash != other.hash {
            false
        } else {
            self.repr == other.repr
        }
    }
}

impl Eq for CacheKey {}

/// This structure represent a (possibly partial) solution found by the solver.
/// It is represented by a lower- and upper-bound on the true probability at the time at which the
/// solution was found.
#[derive(Clone)]
pub struct Solution {
    /// Lower bound on the true probability
    lower_bound: Float,
    /// Upper bound on the true probability
    upper_bound: Float,
    /// Number of seconds, since the start of the search, at which the solution was found
    time_found: u64,
}

impl Solution {

    pub fn new(lower_bound: Float, upper_bound: Float, time_found: u64) -> Self {
        Self {
            lower_bound,
            upper_bound,
            time_found,
        }
    }

    pub fn has_converged(&self, epsilon: f64) -> bool {
        self.upper_bound <= self.lower_bound.clone()*(1.0 + epsilon).powf(2.0) + FLOAT_CMP_THRESHOLD
    }

    pub fn print(&self) {
        println!("{}", self);
    }

    pub fn to_f64(&self) -> f64 {
        (self.lower_bound.clone() * self.upper_bound.clone()).sqrt().to_f64()
    }

    pub fn bounds(&self) -> (f64, f64) {
        (self.lower_bound.to_f64(), self.upper_bound.to_f64())
    }

    pub fn epsilon(&self) -> f64 {

        ((self.upper_bound.to_f64()/(self.lower_bound.to_f64()+FLOAT_CMP_THRESHOLD)).sqrt()-1.0 as f64).max(0.0)
    }
}

impl std::fmt::Display for Solution {
    fn fmt(&self, f: &mut std::fmt::Formatter) -> std::fmt::Result {
<<<<<<< HEAD
        write!(f, "Bounds on the probability [{:.8} {:.8}] found in {} seconds (epsilon {})", self.lower_bound, self.upper_bound, self.time_found, self.epsilon())
=======
        write!(f, "Estimated probability {:.8} with bounds [{:.8} {:.8}] found in {} seconds", (self.lower_bound.clone() * self.upper_bound.clone()).sqrt(), self.lower_bound, self.upper_bound, self.time_found)
>>>>>>> e14e6482
    }
}<|MERGE_RESOLUTION|>--- conflicted
+++ resolved
@@ -159,10 +159,6 @@
 
 impl std::fmt::Display for Solution {
     fn fmt(&self, f: &mut std::fmt::Formatter) -> std::fmt::Result {
-<<<<<<< HEAD
-        write!(f, "Bounds on the probability [{:.8} {:.8}] found in {} seconds (epsilon {})", self.lower_bound, self.upper_bound, self.time_found, self.epsilon())
-=======
-        write!(f, "Estimated probability {:.8} with bounds [{:.8} {:.8}] found in {} seconds", (self.lower_bound.clone() * self.upper_bound.clone()).sqrt(), self.lower_bound, self.upper_bound, self.time_found)
->>>>>>> e14e6482
+        write!(f, "Estimated probability {:.8} with bounds [{:.8} {:.8}] (epsilon {}) found in {} seconds", (self.lower_bound.clone() * self.upper_bound.clone()).sqrt(), self.lower_bound, self.upper_bound, self.epsilon(), self.time_found)
     }
 }